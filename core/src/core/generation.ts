--- conflicted
+++ resolved
@@ -1,25 +1,18 @@
+import { createAnthropic } from "@ai-sdk/anthropic";
+import { createGroq } from "@ai-sdk/groq";
+import { createOpenAI } from "@ai-sdk/openai";
+import { generateText as aiGenerateText } from "ai";
+import { default as tiktoken, TiktokenModel } from "tiktoken";
+import { elizaLog } from "../index.ts";
+import models from "./models.ts";
 import {
     parseBooleanFromText,
     parseJsonArrayFromText,
     parseJSONObjectFromText,
     parseShouldRespondFromText,
 } from "./parsing.ts";
+import settings from "./settings.ts";
 import { Content, IAgentRuntime, ModelProvider } from "./types.ts";
-
-import { createGroq } from "@ai-sdk/groq";
-import { createOpenAI } from "@ai-sdk/openai";
-import { default as tiktoken, TiktokenModel } from "tiktoken";
-import models from "./models.ts";
-
-import { generateText as aiGenerateText } from "ai";
-
-import { createAnthropic } from "@ai-sdk/anthropic";
-<<<<<<< HEAD
-import { prettyConsole } from "../index.ts";
-import settings from "./settings.ts";
-=======
-import { elizaLog } from "../index.ts";
->>>>>>> f330fc1f
 
 /**
  * Send a message to the model for a text generateText - receive a string back and parse how you'd like
@@ -123,14 +116,9 @@
             }
 
             case ModelProvider.GROK: {
-<<<<<<< HEAD
-                prettyConsole.log("Initializing Grok model.");
+                elizaLog.log("Initializing Grok model.");
                 const serverUrl = models[provider].endpoint;
                 const grok = createOpenAI({ apiKey, baseURL: serverUrl });
-=======
-                elizaLog.log("Initializing Grok model.");
-                const grok = createGroq({ apiKey });
->>>>>>> f330fc1f
 
                 const { text: grokResponse } = await aiGenerateText({
                     model: grok.languageModel(model, {
@@ -175,13 +163,9 @@
             }
 
             case ModelProvider.LLAMALOCAL: {
-<<<<<<< HEAD
-                prettyConsole.log(
+                elizaLog.log(
                     "Using local Llama model for text completion."
                 );
-=======
-                elizaLog.log("Using local Llama model for text completion.");
->>>>>>> f330fc1f
                 response = await runtime.llamaService.queueTextCompletion(
                     context,
                     temperature,
@@ -199,12 +183,6 @@
                 const serverUrl = models[provider].endpoint;
                 const openai = createOpenAI({ apiKey, baseURL: serverUrl });
 
-<<<<<<< HEAD
-=======
-                console.log("****** MODEL\n", model);
-                console.log("****** CONTEXT\n", context);
-
->>>>>>> f330fc1f
                 const { text: openaiResponse } = await aiGenerateText({
                     model: openai.languageModel(model),
                     prompt: context,
